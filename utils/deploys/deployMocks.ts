import { Signer, BigNumber } from "ethers";
import { Address } from "../types";
import { BaseAdapterMock, MutualUpgradeMock, StandardTokenMock, TradeAdapterMock } from "../contracts/index";

import { MutualUpgradeMock__factory } from "../../typechain/factories/MutualUpgradeMock__factory";
import { BaseAdapterMock__factory } from "../../typechain/factories/BaseAdapterMock__factory";
import { TradeAdapterMock__factory } from "../../typechain/factories/TradeAdapterMock__factory";
import { StandardTokenMock__factory  } from "../../typechain/factories/StandardTokenMock__factory";
import { ChainlinkAggregatorV3Mock__factory  } from "../../typechain/factories/ChainlinkAggregatorV3Mock__factory";

export default class DeployMocks {
  private _deployerSigner: Signer;

  constructor(deployerSigner: Signer) {
    this._deployerSigner = deployerSigner;
  }

  public async deployBaseAdapterMock(manager: Address): Promise<BaseAdapterMock> {
    return await new BaseAdapterMock__factory(this._deployerSigner).deploy(manager);
  }

  public async deployTradeAdapterMock(): Promise<TradeAdapterMock> {
    return await new TradeAdapterMock__factory(this._deployerSigner).deploy();
  }

  public async deployMutualUpgradeMock(owner: Address, methodologist: string): Promise<MutualUpgradeMock> {
    return await new MutualUpgradeMock__factory(this._deployerSigner).deploy(owner, methodologist);
  }

<<<<<<< HEAD
  public async deployStandardTokenMock(owner: Address, decimals: number): Promise<StandardTokenMock> {
    return await new StandardTokenMock__factory(this._deployerSigner).deploy(owner, BigNumber.from(1000000).mul(BigNumber.from(10).pow(decimals)), "USDCoin", "USDC", decimals);
=======
  public async deployStandardTokenMock(owner: Address): Promise<StandardTokenMock> {
    return await new StandardTokenMock__factory(this._deployerSigner).deploy(owner, 1000000 * 10 ** 6, "USDCoin", "USDC", 6);
  }

  public async deployChainlinkAggregatorMock() {
    return await new ChainlinkAggregatorV3Mock__factory(this._deployerSigner).deploy();
>>>>>>> 3b8e8af3
  }
}<|MERGE_RESOLUTION|>--- conflicted
+++ resolved
@@ -27,16 +27,11 @@
     return await new MutualUpgradeMock__factory(this._deployerSigner).deploy(owner, methodologist);
   }
 
-<<<<<<< HEAD
   public async deployStandardTokenMock(owner: Address, decimals: number): Promise<StandardTokenMock> {
     return await new StandardTokenMock__factory(this._deployerSigner).deploy(owner, BigNumber.from(1000000).mul(BigNumber.from(10).pow(decimals)), "USDCoin", "USDC", decimals);
-=======
-  public async deployStandardTokenMock(owner: Address): Promise<StandardTokenMock> {
-    return await new StandardTokenMock__factory(this._deployerSigner).deploy(owner, 1000000 * 10 ** 6, "USDCoin", "USDC", 6);
   }
 
   public async deployChainlinkAggregatorMock() {
     return await new ChainlinkAggregatorV3Mock__factory(this._deployerSigner).deploy();
->>>>>>> 3b8e8af3
   }
 }